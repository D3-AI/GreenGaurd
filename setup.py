--- conflicted
+++ resolved
@@ -16,13 +16,10 @@
     history = ''
 
 install_requires = [
-<<<<<<< HEAD
     'matplotlib<3.2.2',
-=======
     'boto3==1.14.44',
     'botocore==1.17.44',
     'baytune>=0.3.9,<0.4',
->>>>>>> d176a352
     'Keras>=2.1.6,<2.4',
     'mlblocks>=0.3.4,<0.4',
     'mlprimitives>=0.2.5,<0.3',
